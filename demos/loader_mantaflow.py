--- conflicted
+++ resolved
@@ -21,13 +21,8 @@
     def __init__(self):
         TFApp.__init__(self, 'Data Demo')
 
-<<<<<<< HEAD
-        smoke = world.add(Smoke(Domain([mantaflowRes-1] * dims))) # 2D: YXc , 3D: ZYXc
-        smoke.velocity = smoke.density = placeholder # switch to TF tensors
-=======
         smoke = world.add(Smoke(Domain([mantaflowRes-1] * dims)))  # 2D: YXc , 3D: ZYXc
         smoke.velocity = smoke.density = placeholder  # switch to TF tensors
->>>>>>> e2f214cf
         state_in = smoke.state
         state_out = world.step(smoke)  # generates tensors now
 
