from unittest import TestCase

import numpy
<<<<<<< HEAD
import tensorflow as tf
if tf.__version__[0] == '2':
    tf = tf.compat.v1
    tf.disable_eager_execution()

=======
from phi.tf import tf
>>>>>>> a5a1c74d

from phi.tf.util import placeholder

from phi import math, struct
from phi.geom import box
from phi.physics.field import CenteredGrid
from phi.tf.util import variable


class TestPlaceholder(TestCase):

    def test_direct_placeholders(self):
        tf.reset_default_graph()
        p = placeholder([4])
        self.assertIsInstance(p, tf.Tensor)
        numpy.testing.assert_equal(p.shape.as_list(), [4])
        self.assertEqual(p.name, 'Placeholder:0')
        v = variable(math.zeros([2, 2]))
        numpy.testing.assert_equal(v.shape.as_list(), [2, 2])
        self.assertIsInstance(v, tf.Variable)
        self.assertEqual(v.name, 'Variable:0')

    def test_struct_placeholders(self):
        obj = ([4], CenteredGrid([1, 4, 1], box[0:1], content_type=struct.shape), ([9], [8, 2]))
        tf.reset_default_graph()
        p = placeholder(obj)
        self.assertEqual('Placeholder/0:0', p[0].name)
        self.assertEqual('Placeholder/1/data:0', p[1].data.name)
        self.assertIsInstance(p, tuple)<|MERGE_RESOLUTION|>--- conflicted
+++ resolved
@@ -1,15 +1,7 @@
 from unittest import TestCase
 
 import numpy
-<<<<<<< HEAD
-import tensorflow as tf
-if tf.__version__[0] == '2':
-    tf = tf.compat.v1
-    tf.disable_eager_execution()
-
-=======
 from phi.tf import tf
->>>>>>> a5a1c74d
 
 from phi.tf.util import placeholder
 
