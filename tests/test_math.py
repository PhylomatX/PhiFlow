from unittest import TestCase

import numpy as np

from phi.math.nd import _dim_shifted
from phi.tf import tf

# pylint: disable-msg = redefined-builtin, redefined-outer-name, unused-wildcard-import, wildcard-import
from phi.math import *
from phi.backend.backend_helper import general_grid_sample_nd as helper_resample


# placeholder, variable tested in test_tensorflow.py


class TestMath(TestCase):

    def test_fft(self):
        tf.InteractiveSession()
        for dims in range(1, 4):
            shape = [2] + [4] * dims + [3]
            x_np = np.random.randn(*shape) + 1j * np.random.randn(*shape)
            x_np = x_np.astype(np.complex64)
            x_tf = tf.constant(x_np, tf.complex64)

            k_np = fft(x_np)
            k_tf = fft(x_tf)

            self.assertLess(max(abs(k_np - k_tf.eval())), 1e-3)

            x_np = ifft(k_np)
            x_tf = ifft(k_tf)

            self.assertLess(max(abs(x_np - x_tf.eval())), 1e-3)

    def test_laplace_padding(self):
        tf.InteractiveSession()
        for dims in range(1, 4):
            shape = [2] + [4] * dims + [3]
            a = zeros(shape)
            l = laplace(a, padding='replicate')
            np.testing.assert_equal(l, 0)
            np.testing.assert_equal(l.shape, a.shape)
            l = laplace(a, padding='reflect')
            np.testing.assert_equal(l, 0)
            np.testing.assert_equal(l.shape, a.shape)
            l = laplace(a, padding='circular')
            np.testing.assert_equal(l, 0)
            np.testing.assert_equal(l.shape, a.shape)
            l = laplace(a, padding='valid')
            np.testing.assert_equal(l, 0)
            np.testing.assert_equal(l.shape, [2] + [2] * dims + [3])

    def test_struct_broadcast(self):
        s = {'a': 0, 'b': 1}
        result = cos(s)
        self.assertEqual(result['a'], 1)
        self.assertEqual(maximum(0.5, {'a': 0, 'b': 1}), {'a': 0.5, 'b': 1})
        self.assertEqual(maximum({'a': 0, 'b': 1.5}, {'a': 0.5, 'b': 1}), {'a': 0.5, 'b': 1.5})

    def test_pad_circular(self):
        tf.InteractiveSession()
        # --- 1D ---
<<<<<<< HEAD
        a = np.array([1, 2, 3, 4, 5])
        a_ = pad(a, [[2, 3]], mode='wrap')
        np.testing.assert_equal(a_, [4, 5, 1, 2, 3, 4, 5, 1, 2, 3])
        a = tf.constant(a)
        a_ = pad(a, [[2, 3]], mode='wrap').eval()
        np.testing.assert_equal(a_, [4, 5, 1, 2, 3, 4, 5, 1, 2, 3])
        # --- 2D + batch ---
        t = [[3, 1, 2, 3, 1], [6, 4, 5, 6, 4], [3, 1, 2, 3, 1]]
        a = np.array([[1, 2, 3], [4, 5, 6]]).reshape([1, 2, 3, 1])
        a_ = pad(a, [[0, 0], [0, 1], [1, 1], [0, 0]], mode='wrap')
        np.testing.assert_equal(a_.shape, [1, 3, 5, 1])
        np.testing.assert_equal(a_.reshape([3, 5]), t)
        a = tf.constant(a)
        a_ = pad(a, [[0, 0], [0, 1], [1, 1], [0, 0]], mode='wrap').eval()
        np.testing.assert_equal(a_.shape, [1, 3, 5, 1])
        np.testing.assert_equal(a_.reshape([3, 5]), t)
=======
        a = np.array([1,2,3,4,5])
        a_ = pad(a, [[2,3]], mode='circular')
        np.testing.assert_equal(a_, [4,5,1,2,3,4,5,1,2,3])
        a = tf.constant(a)
        a_ = pad(a, [[2,3]], mode='circular').eval()
        np.testing.assert_equal(a_, [4,5,1,2,3,4,5,1,2,3])
        # --- 2D + batch ---
        t = [[3,1,2,3,1], [6,4,5,6,4], [3,1,2,3,1]]
        a = np.array([[1,2,3],[4,5,6]]).reshape([1,2,3,1])
        a_ = pad(a, [[0,0], [0,1], [1,1], [0,0]], mode='circular')
        np.testing.assert_equal(a_.shape, [1,3,5,1])
        np.testing.assert_equal(a_.reshape([3,5]), t)
        a = tf.constant(a)
        a_ = pad(a, [[0,0], [0,1], [1,1], [0,0]], mode='circular').eval()
        np.testing.assert_equal(a_.shape, [1,3,5,1])
        np.testing.assert_equal(a_.reshape([3,5]), t)
>>>>>>> 4f5e6780

    def test_multimode_pad(self):
        a = np.array([[1, 2], [3, 4]])
        print(a)
<<<<<<< HEAD
        p = pad(a, [[1, 1], [1, 1]], mode=['replicate', ['wrap', 'constant']], constant_values=[0, [0, 10]])
        np.testing.assert_equal(p[0, 1:-1], [1, 2])
        np.testing.assert_equal(p[3, 1:-1], [3, 4])
        np.testing.assert_equal(p[1:-1, 0], [2, 4])
        np.testing.assert_equal(p[1:-1, 3], [10, 10])
        print(p)
        tf.InteractiveSession()
        a_tf = tf.constant(a, tf.float32, shape=(2, 2))
        p_tf = pad(a_tf, [[1, 1], [1, 1]], mode=['replicate', ['wrap', 'constant']], constant_values=[0, [0, 10]])
=======
        p = pad(a, [[1,1], [1,1]], mode=['replicate', ['circular', 'constant']], constant_values=[0, [0, 10]])
        np.testing.assert_equal(p[0,1:-1], [1,2])
        np.testing.assert_equal(p[3,1:-1], [3,4])
        np.testing.assert_equal(p[1:-1,0], [2,4])
        np.testing.assert_equal(p[1:-1,3], [10, 10])
        print(p)
        tf.InteractiveSession()
        a_tf = tf.constant(a, tf.float32, shape=(2,2))
        p_tf = pad(a_tf, [[1,1], [1,1]], mode=['replicate', ['circular', 'constant']], constant_values=[0, [0, 10]])
>>>>>>> 4f5e6780
        np.testing.assert_equal(p, p_tf.eval())

    def test_div_no_nan(self):
        x = np.array([1, -1, 0, 1, -1], np.float32)
        y = np.array([1, 2, 0, 0, 0], np.float32)
        result = divide_no_nan(x, y)
        np.testing.assert_equal(result, [1, -0.5, 0, 0, 0])
        sess = tf.InteractiveSession()
        x = tf.convert_to_tensor(x)
        y = tf.convert_to_tensor(y)
        result = divide_no_nan(x, y).eval()
        np.testing.assert_equal(result, [1, -0.5, 0, 0, 0])

    def test_dim_shifted(self):
        # --- 1D ---
        tensor = np.expand_dims(np.expand_dims(np.arange(10), axis=-1), axis=0)
        lower, center, upper = _dim_shifted(tensor, 0, (-1, 0, 1), components=0)
        np.testing.assert_equal(lower[0, :, 0], np.arange(8))
        np.testing.assert_equal(center[0, :, 0], np.arange(1, 9))
        np.testing.assert_equal(upper[0, :, 0], np.arange(2, 10))
        # --- 2D ---
        tensor = np.ones([1, 4, 4, 2])
        lower, upper = _dim_shifted(tensor, 0, (0, 1), diminish_others=(0, 1), components=0)
        np.testing.assert_equal(lower.shape, (1, 3, 3, 1))
        np.testing.assert_equal(upper.shape, (1, 3, 3, 1))

    def test_gradient(self):
        # --- 1D ---
        tensor = np.expand_dims(np.expand_dims(np.arange(5), axis=-1), axis=0)
        grad = gradient(tensor, padding='replicate')
        np.testing.assert_equal(grad[0, :, 0], [1, 1, 1, 1, 0])
        grad = gradient(tensor, padding='circular')
        np.testing.assert_equal(grad[0, :, 0], [1, 1, 1, 1, -4])
        grad = gradient(tensor, dx=0.1, padding='replicate')
        np.testing.assert_equal(grad[0, :, 0], [10, 10, 10, 10, 0])

    def test_upsample_downsample(self):
        # --- 1D ---
        tensor = np.expand_dims(np.expand_dims(np.arange(5), axis=-1), axis=0)
        up = upsample2x(tensor)
        inverted = downsample2x(up)
        np.testing.assert_equal(inverted[:, 1:-1, :], tensor[:, 1:-1, :])

    def test_unstack(self):
        tensor = random_uniform([1,2,3,4])
        for dim in range(len(tensor.shape)):
            components = unstack(tensor, dim, keepdims=True)
            np.testing.assert_equal(tensor, concat(components, axis=dim))
            components = unstack(tensor, dim, keepdims=False)
            np.testing.assert_equal(tensor, stack(components, axis=dim))
        # --- TensorFlow ---
        sess = tf.InteractiveSession()
        for dim in range(len(tensor.shape)):
            components = unstack(tf.constant(tensor), dim, keepdims=True)
            np.testing.assert_equal(tensor, concat(components, axis=dim).eval())
            components = unstack(tf.constant(tensor), dim, keepdims=False)
            np.testing.assert_equal(tensor, stack(components, axis=dim).eval())

    def test_resample(self):
        _resample_test('replicate', None, (1, 1, 1.5, 2, 2, 3.5, 4.5))
        _resample_test('circular', None, (1.5, 1, 1.5, 2, 1.5, 2.5, 1.5))
        _resample_test('constant', 0, (0.5, 1, 1.5, 2, 1, 0, 0))
        _resample_test('constant', -1, (0, 1, 1.5, 2, 0.5, -1, -1))
        _resample_test('constant', [0, -1, 0, 0], (0.5, 1, 1.5, 2, 1, 0, -1))
        _resample_test(['constant', 'circular', ['symmetric', 'reflect'], 'constant'], None, (1, 1, 1.5, 2, 1.5, 2.5, 1.5))


def _resample_test(mode, constant_values, expected):
    grid = np.tile(np.reshape(np.array([[1,2], [4,5]]), [1,2,2,1]), [1, 1, 1, 2])
    coords = np.array([[(0, -0.5), (0, 0), (0, 0.5), (0, 1), (0, 1.5), (0.5, 2), (2, 0.5)]])
    resampled = helper_resample(grid, coords, mode, constant_values, SciPyBackend())
    np.testing.assert_equal(resampled[..., 0], resampled[..., 1])
    np.testing.assert_almost_equal(expected, resampled[0, :, 0], decimal=5)<|MERGE_RESOLUTION|>--- conflicted
+++ resolved
@@ -61,47 +61,27 @@
     def test_pad_circular(self):
         tf.InteractiveSession()
         # --- 1D ---
-<<<<<<< HEAD
         a = np.array([1, 2, 3, 4, 5])
-        a_ = pad(a, [[2, 3]], mode='wrap')
+        a_ = pad(a, [[2, 3]], mode='circular')
         np.testing.assert_equal(a_, [4, 5, 1, 2, 3, 4, 5, 1, 2, 3])
         a = tf.constant(a)
-        a_ = pad(a, [[2, 3]], mode='wrap').eval()
+        a_ = pad(a, [[2, 3]], mode='circular').eval()
         np.testing.assert_equal(a_, [4, 5, 1, 2, 3, 4, 5, 1, 2, 3])
         # --- 2D + batch ---
         t = [[3, 1, 2, 3, 1], [6, 4, 5, 6, 4], [3, 1, 2, 3, 1]]
         a = np.array([[1, 2, 3], [4, 5, 6]]).reshape([1, 2, 3, 1])
-        a_ = pad(a, [[0, 0], [0, 1], [1, 1], [0, 0]], mode='wrap')
+        a_ = pad(a, [[0, 0], [0, 1], [1, 1], [0, 0]], mode='circular')
         np.testing.assert_equal(a_.shape, [1, 3, 5, 1])
         np.testing.assert_equal(a_.reshape([3, 5]), t)
         a = tf.constant(a)
-        a_ = pad(a, [[0, 0], [0, 1], [1, 1], [0, 0]], mode='wrap').eval()
+        a_ = pad(a, [[0, 0], [0, 1], [1, 1], [0, 0]], mode='circular').eval()
         np.testing.assert_equal(a_.shape, [1, 3, 5, 1])
         np.testing.assert_equal(a_.reshape([3, 5]), t)
-=======
-        a = np.array([1,2,3,4,5])
-        a_ = pad(a, [[2,3]], mode='circular')
-        np.testing.assert_equal(a_, [4,5,1,2,3,4,5,1,2,3])
-        a = tf.constant(a)
-        a_ = pad(a, [[2,3]], mode='circular').eval()
-        np.testing.assert_equal(a_, [4,5,1,2,3,4,5,1,2,3])
-        # --- 2D + batch ---
-        t = [[3,1,2,3,1], [6,4,5,6,4], [3,1,2,3,1]]
-        a = np.array([[1,2,3],[4,5,6]]).reshape([1,2,3,1])
-        a_ = pad(a, [[0,0], [0,1], [1,1], [0,0]], mode='circular')
-        np.testing.assert_equal(a_.shape, [1,3,5,1])
-        np.testing.assert_equal(a_.reshape([3,5]), t)
-        a = tf.constant(a)
-        a_ = pad(a, [[0,0], [0,1], [1,1], [0,0]], mode='circular').eval()
-        np.testing.assert_equal(a_.shape, [1,3,5,1])
-        np.testing.assert_equal(a_.reshape([3,5]), t)
->>>>>>> 4f5e6780
 
     def test_multimode_pad(self):
         a = np.array([[1, 2], [3, 4]])
         print(a)
-<<<<<<< HEAD
-        p = pad(a, [[1, 1], [1, 1]], mode=['replicate', ['wrap', 'constant']], constant_values=[0, [0, 10]])
+        p = pad(a, [[1, 1], [1, 1]], mode=['replicate', ['circular', 'constant']], constant_values=[0, [0, 10]])
         np.testing.assert_equal(p[0, 1:-1], [1, 2])
         np.testing.assert_equal(p[3, 1:-1], [3, 4])
         np.testing.assert_equal(p[1:-1, 0], [2, 4])
@@ -109,18 +89,7 @@
         print(p)
         tf.InteractiveSession()
         a_tf = tf.constant(a, tf.float32, shape=(2, 2))
-        p_tf = pad(a_tf, [[1, 1], [1, 1]], mode=['replicate', ['wrap', 'constant']], constant_values=[0, [0, 10]])
-=======
-        p = pad(a, [[1,1], [1,1]], mode=['replicate', ['circular', 'constant']], constant_values=[0, [0, 10]])
-        np.testing.assert_equal(p[0,1:-1], [1,2])
-        np.testing.assert_equal(p[3,1:-1], [3,4])
-        np.testing.assert_equal(p[1:-1,0], [2,4])
-        np.testing.assert_equal(p[1:-1,3], [10, 10])
-        print(p)
-        tf.InteractiveSession()
-        a_tf = tf.constant(a, tf.float32, shape=(2,2))
-        p_tf = pad(a_tf, [[1,1], [1,1]], mode=['replicate', ['circular', 'constant']], constant_values=[0, [0, 10]])
->>>>>>> 4f5e6780
+        p_tf = pad(a_tf, [[1, 1], [1, 1]], mode=['replicate', ['circular', 'constant']], constant_values=[0, [0, 10]])
         np.testing.assert_equal(p, p_tf.eval())
 
     def test_div_no_nan(self):
