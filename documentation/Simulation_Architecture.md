# Simulation architecture

This document discusses the code design of simulations and solvers within Φ<sub>*Flow*</sub>.
If you are interested in how specific simulations work, check out their respective documentations, e.g.
[Fluid](Fluid_Simulation.md).

### States and Physics objects

For each simulation type, there are two distinct entities:

- `State` store a snapshot of a physical system at one point in time.
- `Physics` objects implement the actual solver functionality to progress a simulation forward.

`State` and `Physics` objects can exist independently of each other.
They only interact through the `step` method defined in [`phi.physics.physics.py`](../phi/physics/physics.py).

```python
def step(self, state, dt=1.0, **dependent_states)
```

The `step` method takes one state of a system as input and computes the state of that system at time `t + dt`.
It does not alter the given state in any way, though. Instead it returns a new state.

Once created, a state can never be changed. Every function that changes the state of a system must instead return a copy of the state.

`Physics` objects themselves are stateless, except for algorithmic or hardware-specific details.
All properties of the physical system are stored in the state.

Let's look at an example of a fluid simulation that directly uses `State`s and `Physics`.

```python
from phi.flow import *

inflow = Inflow(box[10:20, 30:34], rate=0.1)
state0 = Fluid(Domain([64, 64]), density=0, velocity=0)
state1 = INCOMPRESSIBLE_FLOW.step(state0, dt=1.0, inflows=[inflow])
```

The first two lines after the import create immutable state objects. The last line executes a simulation step using the global [`Physics`](../phi/physics/physics.py) object INCOMPRESSIBLE_FLOW.

We could also create our own physics object, e.g. to use a specific [pressure solver](Pressure_Solvers.md), or modify the default physics object:

```python
physics = IncompressibleFlow(pressure_solver=custom_solver)
physics.step(state0)
# or
INCOMPRESSIBLE_FLOW.pressure_solver = custom_solver
```

Note that `IncompressibleFlow.step()` takes the additional optional arguments `inflows` and `obstacles`.
These can be used to pass states of different simulations that interact with the fluid.
In `Physics.step`, these arguments are referred to as `**dependent_states`but
each `Physics` implementation can define which ones are appropriate for them.

The following table outlines the most important properties of `States` and `Physics` objects.

|                 | States                                                                                                | Physics                                                                                  |
|-----------------|-------------------------------------------------------------------------------------------------------|------------------------------------------------------------------------------------------|
| Information     | States contain all information about a system at one point in time. The data can change over time.    | Physics objects describe the laws required to evolve one state in time.                  |
| Base class      | [State](../phi/physics.physics.py)(extends [Struct](../phi/struct/stuct.py))                          | [Physics](../phi/physics/physics.py) [(phi.physics.physics)](../phi/physics/physics.py) |
| Mutability      | Immutable                                                                                             | Stateless                                                                                |
| Serialization   | NumPy arrays                                                                                          |                                                                                          |
| Example classes | `StaggeredGrid`, `Fluid`, `Obstacle`, `Inflow`,                                                  | `IncompressibleFlow`, `BurgersPhysics`, `Static`, `GeometryMovement`                            |

## NumPy vs TensorFlow

All subclasses of `Physics` should make sure their code can take both NumPy arrays and TensorFlow tensors as input.
If the input state consists purely of NumPy arrays, `step` will directly compute the next state.
The returned state will also only contain NumPy arrays.

If any property of the input state is a TensorFlow tensor, all computations that depend on this property will be executed using TensorFlow instead. This typically does not execute the computation directly but instead produces a symbolic node.
Consequently, the `step()` method will build a TensorFlow graph and the returned state will contain nodes of that graph.

To actually run the solver with TensorFlow, a `phi.tf.Session` object must be used. The example below shows, how this can be achieved.

```python
from phi.tf.flow import *

session = Session(Scene.create('test'))
inflow = Inflow(box[10:20, 30:34], rate=0.1)
state_in = Fluid(Domain([64, 64]), density=placeholder, velocity=placeholder)
state_out = INCOMPRESSIBLE_FLOW.step(state_in, dt=1.0, inflows=[inflow])
state0 = Fluid(Domain([64, 64]), density=0)
state1 = session.run(state_out, {state_in: state0})
```

This aligns with the typical TensorFlow workflow where `tf.Session.run` is used to execute a graph.
`phi.tf.session.Session.run` simply extends the functionality by allowing `State` objects to be passed directly.

While this extra code is unavoidable for machine learning applications, if you are simply running a simulation, you
<<<<<<< HEAD
can add the states to a world (e.g. using `world.Smoke` instead of `Smoke`) and call the function
`tf_bake_graph(world, session)` to automatically convert all physics objects to TensorFlow graph executions.
=======
can add the states to a world (e.g. using `world.Fluid` instead of `Fluid`) and call the function
`tf_bake_graph(session, world)` to automatically convert all physics objects to TensorFlow graph executions.
>>>>>>> 08feee88

The similarities and differences of NumPy vs TensorFlow are illustrated in the example 
[manual_fluid_numpy_or_tf.py](../demos/manual_fluid_numpy_or_tf.py) for a simple custom fluid simulation.

## Simplified API with world

Worlds provide a simplified interface in which states seem mutable (though in reality they are not).
This is achieved in the following way:
The functions `world.X` with the same signature as the constructor `X` create an indirection.
They do not return a state but rather a pointer to a state.
When `world.step` is called or a property of a pointer is changed, a copy of the original states is created.
The old states are then replaced by the new ones and all the pointers redirected to the new states.

Internally, unique names (strings) are used to track the evolution of states.
The returned state of any `Physics.step` call must always have the same `name` property.

Additionally, the world manages dependencies between simulations.
The dependencies are stored in the `Physics` objects as either tags or names.
Tags are unique identifier strings that allow simulations to find other simulations.
The world (or more precisely the [CollectivePhysics](../phi/physics/collective.py)) then finds all states that match the dependencies and passes them to the `step` method.<|MERGE_RESOLUTION|>--- conflicted
+++ resolved
@@ -88,13 +88,8 @@
 `phi.tf.session.Session.run` simply extends the functionality by allowing `State` objects to be passed directly.
 
 While this extra code is unavoidable for machine learning applications, if you are simply running a simulation, you
-<<<<<<< HEAD
-can add the states to a world (e.g. using `world.Smoke` instead of `Smoke`) and call the function
+can add the states to a world using `world.add(state)` and call the function
 `tf_bake_graph(world, session)` to automatically convert all physics objects to TensorFlow graph executions.
-=======
-can add the states to a world (e.g. using `world.Fluid` instead of `Fluid`) and call the function
-`tf_bake_graph(session, world)` to automatically convert all physics objects to TensorFlow graph executions.
->>>>>>> 08feee88
 
 The similarities and differences of NumPy vs TensorFlow are illustrated in the example 
 [manual_fluid_numpy_or_tf.py](../demos/manual_fluid_numpy_or_tf.py) for a simple custom fluid simulation.
