"""
Definition of Fluid, IncompressibleFlow as well as fluid-related functions.
"""
from numbers import Number

import numpy as np
import six

from phi import math, struct
from phi.physics.field import Field

from .domain import Domain, DomainState
from .field import CenteredGrid, StaggeredGrid, advect, union_mask
from .field.effect import Gravity, effect_applied, gravity_tensor, FieldEffect
from .material import OPEN, Material
from .physics import Physics, StateDependency
from .pressuresolver.solver_api import FluidDomain, poisson_solve


@struct.definition()
class Fluid(DomainState):
    """
    A Fluid state consists of a density field (centered grid) and a velocity field (staggered grid).
    """

<<<<<<< HEAD
    def __init__(self, domain, density=0.0, velocity=0.0, buoyancy_factor=0.0,
                 tags=('fluid', 'velocityfield'), name='fluid', **kwargs):
=======
    def __init__(self, domain, density=0.0, velocity=0.0, buoyancy_factor=0.0, tags=('fluid', 'velocityfield', 'velocity'), name='fluid', **kwargs):
>>>>>>> ebbd1da3
        DomainState.__init__(self, **struct.kwargs(locals()))
        self.solve_info = {}

    def default_physics(self): return INCOMPRESSIBLE_FLOW

    @struct.variable(default=0, dependencies=DomainState.domain)
    def density(self, density):
        """
        The marker density is stored in a CenteredGrid with dimensions matching the domain.
        It describes the number of particles per physical volume.
        """
        return self.centered_grid('density', density)

    @struct.variable(default=0, dependencies=DomainState.domain)
    def velocity(self, velocity):
        """
        The velocity is stored in a StaggeredGrid with dimensions matching the domain.
        """
        return self.staggered_grid('velocity', velocity)

    @struct.constant(default=0.0)
    def buoyancy_factor(self, fac):
        """
        The default fluid physics can apply Boussinesq buoyancy as an upward force, proportional to the density.
        This force is scaled with the buoyancy_factor (float).
        """
        return fac

    def __repr__(self):
        return "Fluid[density: %s, velocity: %s]" % (self.density, self.velocity)


class IncompressibleFlow(Physics):
    """
    Physics modelling the incompressible Navier-Stokes equations.
    Supports buoyancy proportional to the marker density.
    Supports obstacles, density effects, velocity effects, global gravity.
    """

    def __init__(self, pressure_solver=None, make_input_divfree=False, make_output_divfree=True, conserve_density=True):
        Physics.__init__(self, [StateDependency('obstacles', 'obstacle'),
                                StateDependency('gravity', 'gravity', single_state=True),
                                StateDependency('density_effects', 'density_effect', blocking=True),
                                StateDependency('velocity_effects', 'velocity_effect', blocking=True)])
        self.pressure_solver = pressure_solver
        self.make_input_divfree = make_input_divfree
        self.make_output_divfree = make_output_divfree
        self.conserve_density = conserve_density

    def step(self, fluid, dt=1.0, obstacles=(), gravity=Gravity(), density_effects=(), velocity_effects=()):
        # pylint: disable-msg = arguments-differ
        gravity = gravity_tensor(gravity, fluid.rank)
        velocity = fluid.velocity
        density = fluid.density
        if self.make_input_divfree:
            velocity, fluid.solve_info = divergence_free(velocity, fluid.domain, obstacles, pressure_solver=self.pressure_solver, return_info=True)
        # --- Advection ---
        density = advect.semi_lagrangian(density, velocity, dt=dt)
        velocity = advect.semi_lagrangian(velocity, velocity, dt=dt)
        if self.conserve_density and np.all(Material.solid(fluid.domain.boundaries)):
            density = density.normalized(fluid.density)
        # --- Effects ---
        for effect in density_effects:
            density = effect_applied(effect, density, dt)
        for effect in velocity_effects:
            velocity = effect_applied(effect, velocity, dt)
        velocity += buoyancy(density, gravity, fluid.buoyancy_factor).at(velocity) * dt
        # --- Pressure solve ---
        if self.make_output_divfree:
            velocity, fluid.solve_info = divergence_free(velocity, fluid.domain, obstacles, pressure_solver=self.pressure_solver, return_info=True)
        return fluid.copied_with(density=density, velocity=velocity, age=fluid.age + dt)


class IncompressibleVFlow(Physics):

    def __init__(self, boundaries, pressure_solver=None):
        Physics.__init__(self, dependencies=[
            StateDependency('obstacles', 'obstacle'),
            StateDependency('velocity_effects', 'velocity_effect', blocking=True),
        ])
        self.boundaries =  boundaries
        self.pressure_solver = pressure_solver

    def step(self, velocity, dt=1.0, obstacles=(), velocity_effects=()):
        velocity = advect.semi_lagrangian(velocity, velocity, dt=dt)
        for effect in velocity_effects:  # this is where buoyancy is applied
            velocity = effect_applied(effect, velocity, dt)
        velocity, _solve_info = divergence_free(velocity, Domain(velocity.resolution, self.boundaries, velocity.box), obstacles, pressure_solver=self.pressure_solver, return_info=True)
        return velocity.copied_with(age=velocity.age + dt)


INCOMPRESSIBLE_FLOW = IncompressibleFlow()


class Drift(Physics):
    """
Passive advection with external velocity field.
This Physics requires the world to contain a single velocity field or velocity-carrying state such as Fluid.

This Physics can be applied to all built-in Fields.
The fields will then be advected with the velocity field each time step.
    """

    def __init__(self, use_updated_velocity=False, conserve=True):
        Physics.__init__(self, dependencies=[StateDependency('velocity', 'velocity', single_state=True, blocking=use_updated_velocity)])
        self.conserve = conserve

    def step(self, field, dt=1.0, velocity=None):
        if not isinstance(velocity, Field):
            velocity = velocity.velocity
        advected = advect.advect(field, velocity, dt=dt).copied_with(age=field.age + dt)
        if self.conserve and isinstance(field, (CenteredGrid, StaggeredGrid)) and np.all(~np.char.equal(struct.flatten(field.extrapolation), 'constant')):  # If field has zero extrapolation, it cannot be conserved
            advected = advected.normalized(field)
        return advected


def buoyancy(density, gravity, buoyancy_factor):
    """
Computes the buoyancy force proportional to the density.
    :param density: CenteredGrid
    :param gravity: vector or float
    :param buoyancy_factor: float
    :return: StaggeredGrid for the domain of the density
    """
    if isinstance(gravity, (int, float)):
        gravity = math.to_float(math.as_tensor([gravity] + ([0] * (density.rank - 1))))
    return density * (-gravity * buoyancy_factor)


def create_buoyancy(source, target='velocity', factor=0.1):
    assert isinstance(source, six.string_types)
    assert isinstance(target, six.string_types)
    return {
        'state': FieldEffect(None, targets=target),
        'physics': _ComputeBuoyancy(source, factor)
    }


class _ComputeBuoyancy(Physics):

    def __init__(self, source, factor):
        Physics.__init__(self, dependencies=[
            StateDependency('source_field', source, single_state=True, blocking=True),
            StateDependency('gravity', 'gravity', single_state=True)
        ])
        self.factor = factor

    def step(self, effect, dt=1.0, source_field=None, gravity=Gravity()):
        gravity = gravity_tensor(gravity, source_field.rank)
        buoyancy_field = buoyancy(source_field, gravity, self.factor)
        return effect.copied_with(field=buoyancy_field)


def _is_div_free(velocity, is_div_free):
    assert is_div_free in (True, False, None)
    if isinstance(is_div_free, bool):
        return is_div_free
    if isinstance(velocity, Number):
        return True
    return False


def solve_pressure(divergence, fluiddomain, pressure_solver=None):
    """
Computes the pressure from the given velocity divergence using the specified solver.
    :param divergence: CenteredGrid
    :param fluiddomain: FluidDomain instance
    :param pressure_solver: PressureSolver to use, None for default
    :return: pressure field, iteration count
    :rtype: CenteredGrid, int
    """
    return poisson_solve(divergence, fluiddomain, solver=pressure_solver)


def divergence_free(velocity, domain=None, obstacles=(), pressure_solver=None, return_info=False):
    """
Projects the given velocity field by solving for and subtracting the pressure.
    :param return_info: if True, returns a dict holding information about the solve as a second object
    :param velocity: StaggeredGrid
    :param domain: Domain matching the velocity field, used for boundary conditions
    :param obstacles: list of Obstacles
    :param pressure_solver: PressureSolver. Uses default solver if none provided.
    :return: divergence-free velocity as StaggeredGrid
    """
    assert isinstance(velocity, StaggeredGrid)
    # --- Set up FluidDomain ---
    if domain is None:
        domain = Domain(velocity.resolution, OPEN)
    obstacle_mask = union_mask([obstacle.geometry for obstacle in obstacles])
    if obstacle_mask is not None:
        obstacle_grid = obstacle_mask.at(velocity.center_points, collapse_dimensions=False).copied_with(extrapolation='constant')
        active_mask = 1 - obstacle_grid
    else:
        active_mask = math.ones(domain.centered_shape(name='active', extrapolation='constant'))
    accessible_mask = active_mask.copied_with(extrapolation=Material.accessible_extrapolation_mode(domain.boundaries))
    fluiddomain = FluidDomain(domain, active=active_mask, accessible=accessible_mask)
    # --- Boundary Conditions, Pressure Solve ---
    velocity = fluiddomain.with_hard_boundary_conditions(velocity)
    divergence_field = velocity.divergence(physical_units=False)
    pressure, iterations = solve_pressure(divergence_field, fluiddomain, pressure_solver=pressure_solver)
    pressure *= velocity.dx[0]
    gradp = StaggeredGrid.gradient(pressure)
    velocity -= fluiddomain.with_hard_boundary_conditions(gradp)
    return velocity if not return_info else (velocity, {'pressure': pressure, 'iterations': iterations, 'divergence': divergence_field})<|MERGE_RESOLUTION|>--- conflicted
+++ resolved
@@ -23,12 +23,7 @@
     A Fluid state consists of a density field (centered grid) and a velocity field (staggered grid).
     """
 
-<<<<<<< HEAD
-    def __init__(self, domain, density=0.0, velocity=0.0, buoyancy_factor=0.0,
-                 tags=('fluid', 'velocityfield'), name='fluid', **kwargs):
-=======
     def __init__(self, domain, density=0.0, velocity=0.0, buoyancy_factor=0.0, tags=('fluid', 'velocityfield', 'velocity'), name='fluid', **kwargs):
->>>>>>> ebbd1da3
         DomainState.__init__(self, **struct.kwargs(locals()))
         self.solve_info = {}
 
