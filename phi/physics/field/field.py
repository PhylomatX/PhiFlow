import numpy as np

from phi import math, struct
from phi.physics import State
from phi.physics.field.flag import _PROPAGATOR


def _to_valid_data(data):
    if data is None:
        return None
    if isinstance(data, (tuple, list)):
        return np.array(data)  # numbers or objects
    else:
        return data


@struct.definition()
class Field(State):

    def __init__(self, data, name=None, **kwargs):
        if 'tags' not in kwargs:
            tags = [name, 'field'] if name is not None else ['field']
        State.__init__(self, **struct.kwargs(locals()))

    def with_data(self, data):
        return self.copied_with(data=data, flags=())

    @struct.variable()
    def data(self, data):
        """
        Data holds the values of this field according to the order specified by points.
        For composite fields, data holds a tuple of component fields.
            :return: n-dimensional tensor
        """
        return _to_valid_data(data)

    @struct.constant()
    def flags(self, flags):
        """
        Flags describe constants_dict of a Field such as divergence-freeness.
            :return: tuple of flags
        """
        if flags is None:
            return ()
        else:
            flags = tuple(set(flags))  # remove duplicates
            for flag in flags:
                if not flag.is_applicable(self.rank, self.component_count):
                    raise ValueError('Flag "%s" is not applicable to field %s' % (flag, self))
            return flags

    def sample_at(self, points):
        """
        Resample this field at the given points.
            :param points: tensor or rank >= 2 containing world-space vectors
            :return: tensor of shape location.shape[:-1]+[components]
        """
        raise NotImplementedError(self)

    def at(self, other_field):
        """
        Resample this field at the same points as other_field.
        The returned Field is compatible with other_field.
            :param other_field: Field
            :return: a new Field which samples all components of this field at the points of other_field
        """
        try:
            resampled = self.sample_at(other_field.points.data)
            result = other_field.copied_with(data=resampled, flags=propagate_flags_resample(self, other_field.flags, other_field.rank))
            return result
        except StaggeredSamplePoints:  # other_field is staggered
            return broadcast_at(self, other_field)

    @property
    def rank(self):
        """
        Spatial rank of the field (1 for 1D, 2 for 2D, 3 for 3D).
        Note that this does not indicate the shape of the data array.
        If the field is independent of the dimensionality, the rank property is None.
            :return: int
        """
        raise NotImplementedError(self)

    @property
    def component_count(self):
        """
        Number of components of this Field.
        The components can be sampled at the same points or at different points (like with StaggeredGrids).
            :return: int
        """
        raise NotImplementedError(self)

    def unstack(self):
        """
        Split the Field by components.
        If the field only has one component, returns a list containing itself.
            :return: tuple of Fields
        """
        raise NotImplementedError(self)

    @property
    def points(self):
        """
        Returns a Field containing all sample points of this field.
        The returned Field is compatible with this one.
        If the components of this field are sampled at different locations, this method raises StaggeredSamplePoints.
        If this field has no sample points, points is None.
            :return: vector Field
        """
        raise NotImplementedError(self)

    @property
    def has_points(self):
        try:
            return self.points is not None
        except StaggeredSamplePoints:
            return True

    def compatible(self, other_field):
        """
        Checks if two Fields have the same sample points and values are stored in the same order.
        For performance reasons, this method does not actually check every single point.
        Even if this method returns False, the sample points may still be the same.
            :param other_field:
            :return: True if both Fields have the same sample points.
        """
        raise NotImplementedError(self)

    def default_physics(self):
        from .effect import FieldPhysics
        return FieldPhysics(self.name)

    # Operator Implementations

    def __getitem__(self, x):
        """ allow iterating over data """
        return self.data[x]

    def __mul__(self, other):
        return self.__dataop__(other, True, lambda d1, d2: d1 * d2)

    __rmul__ = __mul__

    def __sub__(self, other):
        return self.__dataop__(other, False, lambda d1, d2: d1 - d2)

    def __rsub__(self, other):
        return self.__dataop__(other, False, lambda d1, d2: d2 - d1)

    def __add__(self, other):
        return self.__dataop__(other, False, lambda d1, d2: d1 + d2)

    __radd__ = __add__

    def __pow__(self, power, modulo=None):
        return self.__dataop__(power, False, lambda f, p: f ** p)

    def __truediv__(self, other):
        return self.__dataop__(other, True, lambda d1, d2: d1 / d2)

    def __dataop__(self, other, linear_if_scalar, data_operator):
        if isinstance(other, Field):
            assert self.compatible(other), 'Fields are not compatible: %s and %s' % (self, other)
            flags = propagate_flags_operation(self.flags + other.flags, False, self.rank, self.component_count)
            self_data = self.data if self.has_points else self.at(other).data
            other_data = other.data if other.has_points else other.at(self).data
            backend = math.choose_backend([self_data, other_data])
            self_data_tensor = backend.as_tensor(self_data)
            other_data_tensor = backend.as_tensor(other_data)
            data = data_operator(self_data_tensor, other_data_tensor)
        else:
            flags = propagate_flags_operation(self.flags, linear_if_scalar, self.rank, self.component_count)
            data = data_operator(self.data, other)
        return self.copied_with(data=data, flags=flags)


class StaggeredSamplePoints(Exception):

    def __init__(self, *args):
        Exception.__init__(self, *args)


class IncompatibleFieldTypes(Exception):

    def __init__(self, *args):
        Exception.__init__(self, *args)


def propagate_flags_resample(data_field, structure_flags, resulting_rank):
    flags = []
    for flag in data_field.flags:
        if flag.is_data_bound and \
                flag.propagates(_PROPAGATOR.RESAMPLE) and \
                flag.is_applicable(resulting_rank, data_field.component_count):
            flags.append(flag)
    for flag in structure_flags:
        if flag.is_structure_bound and \
                flag.propagates(_PROPAGATOR.RESAMPLE) and \
                flag.is_applicable(resulting_rank, data_field.component_count):
            flags.append(flag)
    return tuple(flags)


def propagate_flags_children(flags, child_rank, child_component_count):
    result = []
    for flag in flags:
        if flag.propagates(_PROPAGATOR.CHILDREN) and flag.is_applicable(child_rank, child_component_count):
            result.append(flag)
    return tuple(result)


def propagate_flags_operation(flags, is_linear, result_rank, result_components):
    result = []
    propagator = _PROPAGATOR.LINEAR_OPERATIONS if is_linear else _PROPAGATOR.ALL_OPERATIONS
    for flag in flags:
        if flag.is_data_bound and\
                flag.propagates(propagator) and\
                flag.is_applicable(result_rank, result_components):
            result.append(flag)
    return tuple(result)


def broadcast_at(field1, field2):
    if field1.component_count != field2.component_count and field1.component_count != 1:
        raise IncompatibleFieldTypes('Can only resample to staggered fields with same number of components.\n%s\n%s' % (field1, field2))
    if field1.component_count == 1:
        new_components = [field1.at(f2) for f2 in field2.unstack()]
    else:
<<<<<<< HEAD
        new_components = [f1.at(f2, collapse_dimensions=collapse_dimensions)
                          for f1, f2 in zip(field1.unstack(), field2.unstack())]
    return field2.copied_with(data=tuple(new_components),
                              flags=propagate_flags_resample(field1, field2.flags, field2.rank))
=======
        new_components = [f1.at(f2) for f1, f2 in zip(field1.unstack(), field2.unstack())]
    return field2.copied_with(data=tuple(new_components), flags=propagate_flags_resample(field1, field2.flags, field2.rank))
>>>>>>> 0136ca87
<|MERGE_RESOLUTION|>--- conflicted
+++ resolved
@@ -226,12 +226,5 @@
     if field1.component_count == 1:
         new_components = [field1.at(f2) for f2 in field2.unstack()]
     else:
-<<<<<<< HEAD
-        new_components = [f1.at(f2, collapse_dimensions=collapse_dimensions)
-                          for f1, f2 in zip(field1.unstack(), field2.unstack())]
-    return field2.copied_with(data=tuple(new_components),
-                              flags=propagate_flags_resample(field1, field2.flags, field2.rank))
-=======
         new_components = [f1.at(f2) for f1, f2 in zip(field1.unstack(), field2.unstack())]
-    return field2.copied_with(data=tuple(new_components), flags=propagate_flags_resample(field1, field2.flags, field2.rank))
->>>>>>> 0136ca87
+    return field2.copied_with(data=tuple(new_components), flags=propagate_flags_resample(field1, field2.flags, field2.rank))