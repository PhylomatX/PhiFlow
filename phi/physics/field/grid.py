import numpy as np
import six

from phi import math, struct
from phi.geom import AABox
from phi.geom.geometry import assert_same_rank
from phi.math.helper import map_for_axes
from phi.physics.domain import Domain
from phi.physics.material import Material
from phi.struct.functions import mappable
from phi.struct.tensorop import collapse

from .field import Field, propagate_flags_children
from .flag import SAMPLE_POINTS


def _crop_for_interpolation(data, offset_float, window_resolution):
    offset = math.to_int(offset_float)
    slices = [slice(o, o + res + 1) for o, res in zip(offset, window_resolution)]
    data = data[tuple([slice(None)] + slices + [slice(None)])]
    return data


@struct.definition()
class CenteredGrid(Field):

    def __init__(self, data, box=None, extrapolation='boundary', name=None, **kwargs):
        """Create new CenteredGrid from array like data

        :param data: numerical values to be set as values of CenteredGrid (immutable)
        :type data: array-like
        :param box: numerical values describing the surrounding area of the CenteredGrid, defaults to None
        :type box: domain.box, optional
        :param extrapolation: set conditions for boundaries, defaults to 'boundary'
        :type extrapolation: str, optional
        :param name: give CenteredGrid a custom name (immutable), defaults to None
        :type name: string, optional
        """
        Field.__init__(self, **struct.kwargs(locals()))
        self._sample_points = None

    @staticmethod
    def sample(value, domain, batch_size=None, name=None):
        assert isinstance(domain, Domain)
        if isinstance(value, Field):
            assert_same_rank(value.rank, domain.rank, 'rank of value (%s) does not match domain (%s)' % (value.rank, domain.rank))
            if isinstance(value, CenteredGrid) and value.box == domain.box and np.all(value.resolution == domain.resolution):
                data = value.data
            else:
                point_field = CenteredGrid.getpoints(domain.box, domain.resolution)
                point_field._batch_size = batch_size
                data = value.at(point_field).data
        else:  # value is constant
            components = math.staticshape(value)[-1] if math.ndims(value) > 0 else 1
            data = math.zeros((batch_size,) + tuple(domain.resolution) + (components,)) + value
        return CenteredGrid(data, box=domain.box, extrapolation=Material.extrapolation_mode(domain.boundaries), name=name)

    @struct.variable()
    def data(self, data):
        if data is None:
            return None
        if isinstance(data, (tuple, list)):
            data = np.array(data)  # numbers or objects
        while math.ndims(data) < 2:
            data = math.expand_dims(data)
        return data
    data.override(struct.staticshape, lambda self, data: (self._batch_size,) + math.staticshape(data)[1:])

    @property
    def resolution(self):
        return math.as_tensor(math.staticshape(self.data)[1:-1])

    @struct.constant(dependencies=Field.data)
    def box(self, box):
        return AABox.to_box(box, resolution_hint=self.resolution)

    @property
    def dx(self):
        return self.box.size / self.resolution

    @property
    def rank(self):
        return math.spatial_rank(self.data)

    @struct.constant(default='boundary')
    def extrapolation(self, extrapolation):
        if extrapolation is None:
            return 'boundary'
        assert extrapolation in ('periodic', 'constant', 'boundary') or isinstance(extrapolation, (tuple, list)), extrapolation
        return collapse(extrapolation)

    @struct.constant(default=0.0)
    def extrapolation_value(self, value):
        return collapse(value)

    @struct.constant(default='linear')
    def interpolation(self, interpolation):
        assert interpolation == 'linear'
        return interpolation

    def sample_at(self, points):
        if not isinstance(self.extrapolation, six.string_types) or self.extrapolation_value != 0:
            return self._padded_resample(points)
        local_points = self.box.global_to_local(points)
        local_points = math.mul(local_points, math.to_float(self.resolution)) - 0.5
        resampled = math.resample(self.data, local_points, boundary=_pad_mode(self.extrapolation), interpolation=self.interpolation)
        return resampled

    def at(self, other_field):
        if self.compatible(other_field):
            return self
        if isinstance(other_field, CenteredGrid) and np.allclose(self.dx, other_field.dx):
            paddings = _required_paddings_transposed(self.box, self.dx, other_field.box)
            if math.sum(paddings) == 0:
                origin_in_local = self.box.global_to_local(other_field.box.lower) * self.resolution
                data = _crop_for_interpolation(self.data, origin_in_local, other_field.resolution)
                dimensions = self.resolution != other_field.resolution
                dimensions = [d for d in math.spatial_dimensions(data) if dimensions[d - 1]]
                data = math.interpolate_linear(data, origin_in_local % 1.0, dimensions)
                return CenteredGrid(data, other_field.box, name=self.name, batch_size=self._batch_size)
            elif math.sum(paddings) < 16:
                padded = self.padded(np.transpose(paddings).tolist())
                return padded.at(other_field)
        return Field.at(self, other_field)

    @property
    def component_count(self):
        return self.data.shape[-1]

    def unstack(self):
        flags = propagate_flags_children(self.flags, self.rank, 1)
        components = math.unstack(self.data, axis=-1, keepdims=True)
        return [CenteredGrid(component, box=self.box, flags=flags, batch_size=self._batch_size) for i, component in enumerate(components)]

    @property
    def points(self):
        if SAMPLE_POINTS in self.flags:
            return self
        if self._sample_points is None:
            self._sample_points = CenteredGrid.getpoints(self.box, self.resolution)
        return self._sample_points

    def compatible(self, other_field):
        if not other_field.has_points:
            return True
        if isinstance(other_field, CenteredGrid):
            if self.box != other_field.box:
                return False
            if self.rank != other_field.rank:
                return False
            for r1, r2 in zip(self.resolution, other_field.resolution):
                if r1 != r2 and r2 != 1 and r1 != 1:
                    return False
            return True
        else:
            return False

    def __repr__(self):
        if self.is_valid:
            return 'Grid[%s(%d), size=%s]' % ('x'.join([str(r) for r in self.resolution]), self.component_count, self.box.size)
        else:
            return struct.Struct.__repr__(self)

    def padded(self, widths):
        if isinstance(widths, int):
            widths = [[widths, widths]] * self.rank
        data = math.pad(self.data, [[0, 0]] + widths + [[0, 0]], _pad_mode(self.extrapolation), constant_values=_pad_value(self.extrapolation_value))
        w_lower, w_upper = np.transpose(widths)
        box = AABox(self.box.lower - w_lower * self.dx, self.box.upper + w_upper * self.dx)
        return self.copied_with(data=data, box=box)

    def axis_padded(self, axis, lower, upper):
        widths = [[lower, upper] if ax == axis else [0, 0] for ax in range(self.rank)]
        return self.padded(widths)

    @staticmethod
    def getpoints(box, resolution):
        idx_zyx = np.meshgrid(*[np.linspace(0.5 / dim, 1 - 0.5 / dim, dim) for dim in resolution], indexing="ij")
        local_coords = math.expand_dims(math.stack(idx_zyx, axis=-1), 0).astype(np.float32)
        points = box.local_to_global(local_coords)
        return CenteredGrid(points, box, name='grid_centers(%s, %s)' % (box, resolution), flags=[SAMPLE_POINTS])

    def laplace(self, physical_units=True, axes=None):
        if not physical_units:
            data = math.laplace(self.data, padding=_pad_mode(self.extrapolation), axes=axes, dx=1)
        else:
            if not self.has_cubic_cells:
                raise NotImplementedError('Only cubic cells supported.')
<<<<<<< HEAD
            data = math.laplace(self.data, padding=_pad_mode(self.extrapolation), axes=axes, dx=self.dx[0])
=======
            laplace = math.laplace(self.data, padding=_pad_mode(self.extrapolation), axes=axes)
            data = laplace / self.dx[0] ** 2
>>>>>>> 8170c89f
        extrapolation = map_for_axes(_gradient_extrapolation, self.extrapolation, axes, self.rank)
        return self.copied_with(data=data, extrapolation=extrapolation, flags=())

    def gradient(self, physical_units=True, difference='forward', padding='inherit', extrapolation='inherit'):
        if padding == 'inherit':
            pad = _pad_mode(self.extrapolation)
        else:
            pad = padding
        if extrapolation == 'inherit':
            ext = _gradient_extrapolation(self.extrapolation)
        else:
            ext = extrapolation
        if not physical_units or self.has_cubic_cells:
            data = math.gradient(self.data, dx=np.mean(self.dx), padding=pad,
                                 difference=difference)
            return self.copied_with(data=data, extrapolation=ext, flags=())
        else:
            raise NotImplementedError('Only cubic cells supported.')

    @property
    def has_cubic_cells(self):
        return np.allclose(self.dx, np.mean(self.dx))

    def normalized(self, total, epsilon=1e-5):
        if isinstance(total, CenteredGrid):
            total = total.data
        normalize_data = math.normalize_to(self.data, total, epsilon)
        return self.with_data(normalize_data)

    def _padded_resample(self, points):
        data = self.padded([[1, 1]] * self.rank).data
        local_points = self.box.global_to_local(points)
        local_points = local_points * math.to_float(self.resolution) + 0.5  # depends on amount of padding
        resampled = math.resample(data, local_points, boundary='replicate', interpolation=self.interpolation)
        return resampled


def _required_paddings_transposed(box, dx, target):
    lower = math.to_int(math.ceil(math.maximum(0, box.lower - target.lower) / dx))
    upper = math.to_int(math.ceil(math.maximum(0, target.upper - box.upper) / dx))
    return [lower, upper]


def _pad_mode(extrapolation):
    """ Inserts 'constant' padding for batch dimension and channel dimension. """
    if isinstance(extrapolation, six.string_types):
        return _pad_mode_str(extrapolation)
    else:
        return _pad_mode_str(['constant'] + list(extrapolation) + ['constant'])


def _pad_value(value):
    if math.is_tensor(value):
        return value
    else:
        return [0] + list(value) + [0]


@mappable()
def _pad_mode_str(extrapolation):
    """
Converts an extrapolation string (or struct of strings) to a string that can be passed to math functions like math.pad or math.resample.
    :param extrapolation: field extrapolation
    :type extrapolation: string (or iterable of strings with @mappable)
    :return: padding mode, same type as extrapolation
    """
    return {'periodic': 'circular',
            'boundary': 'replicate',
            'constant': 'constant'}[extrapolation]


@mappable()
def _gradient_extrapolation(extrapolation):
    """
Given the extrapolation of a field, returns the extrapolation mode of the corresponding gradient field.
    :param extrapolation: string or struct of strings
    :type extrapolation: string (or iterable of strings with @mappable)
    :return: same type as extrapolation
    """
    return {'periodic': 'periodic',
            'boundary': 'constant',
            'constant': 'constant'}[extrapolation]<|MERGE_RESOLUTION|>--- conflicted
+++ resolved
@@ -186,12 +186,7 @@
         else:
             if not self.has_cubic_cells:
                 raise NotImplementedError('Only cubic cells supported.')
-<<<<<<< HEAD
             data = math.laplace(self.data, padding=_pad_mode(self.extrapolation), axes=axes, dx=self.dx[0])
-=======
-            laplace = math.laplace(self.data, padding=_pad_mode(self.extrapolation), axes=axes)
-            data = laplace / self.dx[0] ** 2
->>>>>>> 8170c89f
         extrapolation = map_for_axes(_gradient_extrapolation, self.extrapolation, axes, self.rank)
         return self.copied_with(data=data, extrapolation=extrapolation, flags=())
 
