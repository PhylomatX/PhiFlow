
class Backend:

    def __init__(self, name):
        self.name = name

    def __str__(self):
        return self.name

    def __repr__(self):
        return self.name

    def matches_name(self, name):
        return self.name.lower() == name.lower()

    def is_applicable(self, values):
        return False

    def random_like(self, array):
        raise NotImplementedError()

    def stack(self, values, axis=0):
        raise NotImplementedError(self)

    def concat(self, values, axis):
        raise NotImplementedError(self)

    def pad(self, value, pad_width, mode="constant", constant_values=0):
        raise NotImplementedError(self)

    def add(self, values):
        raise NotImplementedError(self)

    def reshape(self, value, shape):
        raise NotImplementedError(self)

    def sum(self, value, axis=None, keepdims=False):
        raise NotImplementedError(self)

    def prod(self, value, axis=None):
        raise NotImplementedError()

    def divide_no_nan(self, x, y):
        raise NotImplementedError()
    
    def where(self, condition, x=None, y=None):
        raise NotImplementedError()

    def mean(self, value, axis=None):
        raise NotImplementedError(self)

    def py_func(self, func, inputs, Tout, shape_out, stateful=True, name=None, grad=None):
        raise NotImplementedError(self)

    def resample(self, inputs, sample_coords, interpolation="LINEAR", boundary="ZERO"):
<<<<<<< HEAD
        raise NotImplementedError()
        
    def range_like(self, tensor, limit, start=0, delta=1, dtype=None):
        raise NotImplementedError()
=======
        raise NotImplementedError(self)
>>>>>>> 1851554a

    def zeros_like(self, tensor):
        raise NotImplementedError(self)

    def ones_like(self, tensor):
        raise NotImplementedError(self)

    def dot(self, a, b, axes):
        raise NotImplementedError(self)

    def matmul(self, A, b):
        raise NotImplementedError(self)

    def while_loop(self, cond, body, loop_vars, shape_invariants=None, parallel_iterations=10, back_prop=True,
                   swap_memory=False, name=None, maximum_iterations=None):
        raise NotImplementedError(self)

    def abs(self, x):
        raise NotImplementedError(self)

    def sign(self, x):
        raise NotImplementedError()

    def round(self, x):
        raise NotImplementedError()

    def ceil(self, x):
        raise NotImplementedError(self)

    def floor(self, x):
        raise NotImplementedError(self)

    def max(self, x, axis=None):
        raise NotImplementedError(self)

    def maximum(self, a, b):
        raise NotImplementedError(self)

    def minimum(self, a, b):
        raise NotImplementedError(self)

    def with_custom_gradient(self, function, inputs, gradient, input_index=0, output_index=None, name_base="custom_gradient_func"):
        raise NotImplementedError(self)

    def sqrt(self, x):
        raise NotImplementedError(self)

    def exp(self, x):
        raise NotImplementedError(self)

    def conv(self, tensor, kernel, padding="SAME"):
        raise NotImplementedError(self)

    def expand_dims(self, a, axis=0, number=1):
        raise NotImplementedError(self)

    def shape(self, tensor):
        raise NotImplementedError(self)

    def staticshape(self, tensor):
        raise NotImplementedError(self)

    def to_float(self, x):
        raise NotImplementedError(self)

    def to_int(self, x, int64=False):
        raise NotImplementedError(self)

    def to_complex(self, x):
        raise NotImplementedError(self)

    def dimrange(self, tensor):
        return range(1, len(tensor.shape)-1)

    def gather(self, values, indices):
        raise NotImplementedError(self)

    def gather_nd(self, values, indices):
        raise NotImplementedError()

    def flatten(self, x):
        return self.reshape(x, (-1,) )

    def unstack(self, tensor, axis=0):
        raise NotImplementedError(self)

    def std(self, x, axis=None):
        raise NotImplementedError(self)

    def boolean_mask(self, x, mask):
        raise NotImplementedError(self)

    def isfinite(self, x):
        raise NotImplementedError(self)

    def scatter(self, points, indices, values, shape, duplicates_handling='undefined'):
        """
This method expects the first dimension of indices and values to be the batch dimension.
The batch dimension need not be specified in the indices array.

All indices must be non-negative and are expected to be within bounds. Otherwise the behaviour is undefined.
        :param indices:
        :param values:
        :param shape:
        :param duplicates_handling: one of ('undefined', 'add', 'mean', 'any', 'last', 'no duplicates')
        """
        raise NotImplementedError()

    def any(self, boolean_tensor, axis=None, keepdims=False):
        raise NotImplementedError(self)

    def all(self, boolean_tensor, axis=None, keepdims=False):
        raise NotImplementedError(self)

    def fft(self, x):
        """
Computes the n-dimensional FFT along all but the first and last dimensions.
        :param x: tensor of dimension 3 or higher
        """
        raise NotImplementedError(self)

    def ifft(self, k):
        """
Computes the n-dimensional inverse FFT along all but the first and last dimensions.
        :param k: tensor of dimension 3 or higher
        """
        raise NotImplementedError(self)

    def imag(self, complex):
        raise NotImplementedError(self)

    def real(self, complex):
        raise NotImplementedError(self)

    def cast(self, x, dtype):
        raise NotImplementedError(self)

    def sin(self, x):
        raise NotImplementedError(self)

    def cos(self, x):
        raise NotImplementedError(self)



class DynamicBackend(Backend):

    def __init__(self):
        Backend.__init__(self, "Dynamic")
        self.backends = []

    def choose_backend(self, values):
        if not isinstance(values, tuple) and not isinstance(values, list):
            values = [values]
        for backend in self.backends:
            if backend.is_applicable(values):
                return backend
        raise NoBackendFound("No backend found for values %s; registered backends are %s" % (values, self.backends))

    def is_applicable(self, values):
        if not isinstance(values, tuple) and not isinstance(values, list):
            values = [values]
        for backend in self.backends:
            if backend.is_applicable(values):
                return True
        return False

    def random_like(self, tensor):
        return self.choose_backend(tensor).random(shape(tensor))

    def stack(self, values, axis=0):
        return self.choose_backend(values).stack(values, axis)

    def concat(self, values, axis):
        return self.choose_backend(values).concat(values, axis)

    def tile(self, value, multiples):
        return self.choose_backend(value).tile(value, multiples)

    def pad(self, value, pad_width, mode="constant", constant_values=0):
        return self.choose_backend(value).pad(value, pad_width, mode, constant_values)

    def add(self, values):
        return self.choose_backend(values).add(values)

    def reshape(self, value, shape):
        return self.choose_backend(value).reshape(value, shape)

    def sum(self, value, axis=None, keepdims=False):
        return self.choose_backend(value).sum(value, axis=axis, keepdims=keepdims)

    def prod(self, value, axis=None):
        return self.choose_backend(value).prod(value, axis)

    def divide_no_nan(self, x, y):
        return self.choose_backend((x,y)).divide_no_nan(x, y)

    def where(self, condition, x=None, y=None):
        # For Tensorflow x,y the condition can be a Numpy array, but not the other way around. If possible, choose backend based on first input, otherwise based on condition.
        return self.choose_backend((condition, x, y)).where(condition, x, y)

    def mean(self, value, axis=None):
        return self.choose_backend(value).mean(value, axis)

    def py_func(self, func, inputs, Tout, shape_out, stateful=True, name=None, grad=None):
        return self.choose_backend(inputs).py_func(func, inputs, Tout, shape_out, stateful, name, grad)

    def resample(self, inputs, sample_coords, interpolation="LINEAR", boundary="ZERO"):
        return self.choose_backend((inputs, sample_coords)).resample(inputs, sample_coords, interpolation, boundary)

    def range_like(self, tensor, limit, start=0, delta=1, dtype=None):
        # Careful with argument ordering, limit before start in range_like because default arguments must be after non-default.
        return self.choose_backend(tensor).range_like(tensor, limit, start=0, delta=1, dtype=None)
        
    def zeros_like(self, tensor):
        return self.choose_backend(tensor).zeros_like(tensor)

    def ones_like(self, tensor):
        return self.choose_backend(tensor).ones_like(tensor)

    def dot(self, a, b, axes):
        return self.choose_backend((a, b)).dot(a, b, axes)

    def matmul(self, A, b):
        return self.choose_backend((A, b)).matmul(A, b)

    def while_loop(self, cond, body, loop_vars, shape_invariants=None, parallel_iterations=10, back_prop=True,
                   swap_memory=False, name=None, maximum_iterations=None):
        return self.choose_backend(loop_vars).while_loop(cond, body, loop_vars, shape_invariants, parallel_iterations,
                                                         back_prop, swap_memory, name, maximum_iterations)

    def abs(self, x):
        return self.choose_backend(x).abs(x)

    def sign(self, x):
        return self.choose_backend(x).sign(x)

    def round(self, x):
        return self.choose_backend(x).round(x)

    def ceil(self, x):
        return self.choose_backend(x).ceil(x)

    def floor(self, x):
        return self.choose_backend(x).floor(x)

    def max(self, x, axis=None):
        return self.choose_backend(x).max(x, axis)

    def maximum(self, a, b):
        return self.choose_backend([a,b]).maximum(a, b)

    def minimum(self, a, b):
        return self.choose_backend([a,b]).minimum(a, b)

    def with_custom_gradient(self, function, inputs, gradient, input_index=0, output_index=None, name_base="custom_gradient_func"):
        return self.choose_backend(inputs[0]).with_custom_gradient(function, inputs, gradient, input_index, output_index, name_base)

    def sqrt(self, x):
        return self.choose_backend(x).sqrt(x)

    def exp(self, x):
        return self.choose_backend(x).exp(x)

    def conv(self, tensor, kernel, padding="SAME"):
        return self.choose_backend([tensor, kernel]).conv(tensor, kernel, padding)

    def expand_dims(self, a, axis=0, number=1):
        return self.choose_backend(a).expand_dims(a, axis, number)

    def shape(self, tensor):
        return self.choose_backend(tensor).shape(tensor)

    def to_float(self, x, float64=False):
        return self.choose_backend(x).to_float(x, float64=float64)

    def staticshape(self, tensor):
        return self.choose_backend(tensor).staticshape(tensor)

    def to_int(self, x, int64=False):
        return self.choose_backend(x).to_int(x, int64=int64)

    def to_complex(self, x):
        return self.choose_backend(x).to_complex(x)

    def gather(self, values, indices):
        return self.choose_backend([values]).gather(values, indices)

    def gather_nd(self, values, indices):
        return self.choose_backend([values]).gather_nd(values, indices)

    def unstack(self, tensor, axis=0):
        return self.choose_backend(tensor).unstack(tensor, axis)

    def std(self, x, axis=None):
        return self.choose_backend(x).std(x, axis)

    def boolean_mask(self, x, mask):
        return self.choose_backend((x, mask)).boolean_mask(x, mask)

    def isfinite(self, x):
        return self.choose_backend(x).isfinite(x)

    def scatter(self, points, indices, values, shape, duplicates_handling='undefined'):
        return self.choose_backend(points).scatter(points, indices, values, shape, duplicates_handling=duplicates_handling)

    def any(self, boolean_tensor, axis=None, keepdims=False):
        return self.choose_backend(boolean_tensor).any(boolean_tensor, axis=axis, keepdims=keepdims)

    def all(self, boolean_tensor, axis=None, keepdims=False):
        return self.choose_backend(boolean_tensor).all(boolean_tensor, axis=axis, keepdims=keepdims)

    def fft(self, x):
        return self.choose_backend(x).fft(x)

    def ifft(self, k):
        return self.choose_backend(k).ifft(k)

    def imag(self, complex):
        return self.choose_backend(complex).imag(complex)

    def real(self, complex):
        return self.choose_backend(complex).real(complex)

    def cast(self, x, dtype):
        return self.choose_backend(x).cast(x, dtype)

    def sin(self, x):
        return self.choose_backend(x).sin(x)

    def cos(self, x):
        return self.choose_backend(x).cos(x)


class NoBackendFound(Exception):
    def __init__(self, msg):
        Exception.__init__(self, msg)



backend = DynamicBackend()

from phi.math.scipy_backend import SciPyBackend, as_tensor
backend.backends.append(SciPyBackend())

abs = backend.abs
add = backend.add
all = backend.all
any = backend.any
boolean_mask = backend.boolean_mask
cast = backend.cast
ceil = backend.ceil
cos = backend.cos
floor = backend.floor
concat = backend.concat
conv = backend.conv
dimrange = backend.dimrange
divide_no_nan = backend.divide_no_nan
dot = backend.dot
exp = backend.exp
expand_dims = backend.expand_dims
fft = backend.fft
flatten = backend.flatten
gather = backend.gather
<<<<<<< HEAD
gather_nd = backend.gather_nd
=======
ifft = backend.ifft
imag = backend.imag
>>>>>>> 1851554a
isfinite = backend.isfinite
matmul = backend.matmul
max = backend.max
maximum = backend.maximum
mean = backend.mean
minimum = backend.minimum
name = backend.name
ones_like = backend.ones_like
pad = backend.pad
py_func = backend.py_func
<<<<<<< HEAD
random_like = backend.random_like
range_like = backend.range_like
=======
real = backend.real
>>>>>>> 1851554a
resample = backend.resample
reshape = backend.reshape
round = backend.round
sign = backend.sign
scatter = backend.scatter
shape = backend.shape
sin = backend.sin
sqrt = backend.sqrt
stack = backend.stack
staticshape = backend.staticshape
std = backend.std
sum = backend.sum
<<<<<<< HEAD
prod = backend.prod
tile = backend.tile
=======
to_complex = backend.to_complex
>>>>>>> 1851554a
to_float = backend.to_float
to_int = backend.to_int
unstack = backend.unstack
where = backend.where
while_loop = backend.while_loop
with_custom_gradient = backend.with_custom_gradient
zeros_like = backend.zeros_like<|MERGE_RESOLUTION|>--- conflicted
+++ resolved
@@ -53,14 +53,10 @@
         raise NotImplementedError(self)
 
     def resample(self, inputs, sample_coords, interpolation="LINEAR", boundary="ZERO"):
-<<<<<<< HEAD
         raise NotImplementedError()
         
     def range_like(self, tensor, limit, start=0, delta=1, dtype=None):
         raise NotImplementedError()
-=======
-        raise NotImplementedError(self)
->>>>>>> 1851554a
 
     def zeros_like(self, tensor):
         raise NotImplementedError(self)
@@ -425,12 +421,9 @@
 fft = backend.fft
 flatten = backend.flatten
 gather = backend.gather
-<<<<<<< HEAD
 gather_nd = backend.gather_nd
-=======
 ifft = backend.ifft
 imag = backend.imag
->>>>>>> 1851554a
 isfinite = backend.isfinite
 matmul = backend.matmul
 max = backend.max
@@ -441,12 +434,9 @@
 ones_like = backend.ones_like
 pad = backend.pad
 py_func = backend.py_func
-<<<<<<< HEAD
 random_like = backend.random_like
 range_like = backend.range_like
-=======
 real = backend.real
->>>>>>> 1851554a
 resample = backend.resample
 reshape = backend.reshape
 round = backend.round
@@ -459,12 +449,9 @@
 staticshape = backend.staticshape
 std = backend.std
 sum = backend.sum
-<<<<<<< HEAD
 prod = backend.prod
 tile = backend.tile
-=======
 to_complex = backend.to_complex
->>>>>>> 1851554a
 to_float = backend.to_float
 to_int = backend.to_int
 unstack = backend.unstack
